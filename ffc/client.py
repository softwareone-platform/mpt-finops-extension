--- conflicted
+++ resolved
@@ -441,11 +441,8 @@
 
 _FFC_CLIENT = None
 _HTTPX_FFC_API_CLIENT = None
-<<<<<<< HEAD
 _HTTPX_MTP_API_CLIENT = None
-=======
-
->>>>>>> 102cda50
+
 
 def get_httpx_ffc_api_client():
     """
@@ -462,7 +459,6 @@
         )
 
     return _HTTPX_FFC_API_CLIENT
-<<<<<<< HEAD
 
 def get_httpx_mtp_api_client():
     """
@@ -479,8 +475,6 @@
 
     return _HTTPX_MTP_API_CLIENT
 
-=======
->>>>>>> 102cda50
 
 
 def get_ffc_client():
